--- conflicted
+++ resolved
@@ -830,13 +830,6 @@
                 f.write(pack('<i', 2))
                 LOG.info("FORMAT: 2")
 
-<<<<<<< HEAD
-                # haplotypes
-                LOG.info("NUMBER OF HAPLOTYPES: {:,}".format(len(final.haplotypes)))
-                f.write(pack('<i', len(final.haplotypes)))
-                for idx, hap in enumerate(final.haplotypes):
-                    #LOG.debug("{:,}\t{}\t# {:,}".format(len(hap), hap, idx))
-=======
                 #
                 # SECTION: HAPLOTYPES
                 #     [# of HAPLOTYPES = H]
@@ -860,7 +853,6 @@
                 f.write(pack('<i', len(haplotypes)))
                 for idx, hap in enumerate(haplotypes):
                     # LOG.debug("{:,}\t{}\t# {:,}".format(len(hap), hap, idx))
->>>>>>> c3688879
                     f.write(pack('<i', len(hap)))
                     f.write(pack('<{}s'.format(len(hap)), hap))
 
@@ -879,16 +871,6 @@
                 #     18 ENSMUST00000778019 1900
                 #
 
-<<<<<<< HEAD
-                # targets
-                LOG.info("NUMBER OF TARGETS: {:,}".format(len(final.main_targets)))
-                f.write(pack('<i', len(final.main_targets)))
-                for main_target, idx in final.main_targets.iteritems():
-                    #LOG.debug("{:,}\t{}\t# {:,}".format(len(main_target), main_target, idx))
-                    f.write(pack('<i', len(main_target)))
-                    f.write(pack('<{}s'.format(len(main_target)), main_target))
-
-=======
                 LOG.info("NUMBER OF TARGETS: {:,}".format(len(main_targets)))
                 f.write(pack('<i', len(main_targets)))
                 for (main_target, idx) in iteritems(main_targets):
@@ -910,7 +892,6 @@
                 #     [length of CR 1 text][CR 1 text]
                 #     ...
                 #     [length of CR C text][CR C text]
->>>>>>> c3688879
                 #
                 # Example:
                 #     3
